--- conflicted
+++ resolved
@@ -99,12 +99,8 @@
 	h.mux.Del("/data_nodes/:id", h.makeAuthenticationHandler(h.serveDeleteDataNode))
 
 	// Utilities
-<<<<<<< HEAD
-	h.mux.Get("/metastore", http.HandlerFunc(h.serveMetastore))
-	h.mux.Get("/ping", http.HandlerFunc(h.servePing))
-=======
+	h.mux.Get("/metastore", h.makeAuthenticationHandler(h.serveMetastore))
 	h.mux.Get("/ping", h.makeAuthenticationHandler(h.servePing))
->>>>>>> d044d5ff
 
 	return h
 }
@@ -398,7 +394,7 @@
 }
 
 // serveMetastore returns a copy of the metastore.
-func (h *Handler) serveMetastore(w http.ResponseWriter, r *http.Request) {
+func (h *Handler) serveMetastore(w http.ResponseWriter, r *http.Request, u *User) {
 	// Set headers.
 	w.Header().Set("Content-Type", "application/octet-stream")
 	w.Header().Set("Content-Disposition", `attachment; filename="meta"`)
@@ -529,7 +525,7 @@
 }
 
 // serveCreateDataNode creates a new data node in the cluster.
-func (h *Handler) serveCreateDataNode(w http.ResponseWriter, r *http.Request, u *User) {
+func (h *Handler) serveCreateDataNode(w http.ResponseWriter, r *http.Request, _ *User) {
 	// Read in data node from request body.
 	var n dataNodeJSON
 	if err := json.NewDecoder(r.Body).Decode(&n); err != nil {
@@ -538,19 +534,14 @@
 	}
 
 	// Parse the URL.
-	url, err := url.Parse(n.URL)
+	u, err := url.Parse(n.URL)
 	if err != nil {
 		h.error(w, "invalid data node url", http.StatusBadRequest)
 		return
 	}
 
 	// Create the data node.
-<<<<<<< HEAD
-	warn(">", u.String())
 	if err := h.server.CreateDataNode(u); err == ErrDataNodeExists {
-=======
-	if err := h.server.CreateDataNode(url); err == ErrDataNodeExists {
->>>>>>> d044d5ff
 		h.error(w, err.Error(), http.StatusConflict)
 		return
 	} else if err != nil {
@@ -558,7 +549,6 @@
 		return
 	}
 
-<<<<<<< HEAD
 	// Retrieve data node reference.
 	node := h.server.DataNodeByURL(u)
 
@@ -569,10 +559,6 @@
 	}
 
 	// Write new node back to client.
-=======
-	// Write new node back to client.
-	node := h.server.DataNodeByURL(url)
->>>>>>> d044d5ff
 	w.WriteHeader(http.StatusCreated)
 	w.Header().Add("content-type", "application/json")
 	_ = json.NewEncoder(w).Encode(&dataNodeJSON{ID: node.ID, URL: node.URL.String()})
