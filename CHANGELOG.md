## v1.5.0.0 [unreleased]

### Features

1.  [#2526](https://github.com/influxdata/chronograf/pull/2526): Add support for RS256/JWKS verification, support for id_token parsing (as in ADFS)
1.  [#3060](https://github.com/influxdata/chronograf/pull/3060): Add ability to set a color palette for Line, Stacked, Step-Plot, and Bar graphs

### UI Improvements

<<<<<<< HEAD
### Bug Fixes

## v1.4.3.0 [unreleased]

1.  [#3080](https://github.com/influxdata/chronograf/pull/3080): Add tabular data visualization option with features
1.  [#3103](https://github.com/influxdata/chronograf/pull/3103): Add ability to clone dashboards
1.  [#3111](https://github.com/influxdata/chronograf/pull/3111): Fix saving of new TICKscripts

### UI Improvements

=======
>>>>>>> 35be9813
1.  [#3088](https://github.com/influxdata/chronograf/pull/3088): New dashboard cells appear at bottom of layout and assume the size of the most common cell
1.  [#3096](https://github.com/influxdata/chronograf/pull/3096): Standardize delete confirmation interactions
1.  [#3096](https://github.com/influxdata/chronograf/pull/3096): Standardize save & cancel interactions

### Bug Fixes

## v1.4.3.1 [2018-04-02]
### Bug Fixes

1.  [#3107](https://github.com/influxdata/chronograf/pull/3107): Fixes template variable editing not allowing saving
1.  [#3094](https://github.com/influxdata/chronograf/pull/3094): Save template variables on first edit
1.  [#3101](https://github.com/influxdata/chronograf/pull/3101): Fix template variables not loading all values

## v1.4.3.0 [2018-3-28]

### Features

1.  [#2973](https://github.com/influxdata/chronograf/pull/2973): Add unsafe SSL to Kapacitor UI configuration
1.  [#3047](https://github.com/influxdata/chronograf/pull/3047): Add server flag to grant SuperAdmin status to users authenticating from a specific Auth0 Organization

### UI Improvements

1.  [#2910](https://github.com/influxdata/chronograf/pull/2910): Redesign system notifications

### Bug Fixes

1.  [#2911](https://github.com/influxdata/chronograf/pull/2911): Fix Heroku OAuth
1.  [#2953](https://github.com/influxdata/chronograf/pull/2953): Fix error reporting in DataExplorer
1.  [#2947](https://github.com/influxdata/chronograf/pull/2947): Fix Okta oauth2 provider support
1.  [#2866](https://github.com/influxdata/chronograf/pull/2866): Change hover text on delete mappings confirmation button to 'Delete'
1.  [#2919](https://github.com/influxdata/chronograf/pull/2919): Automatically add graph type 'line' to any graph missing a type
1.  [#2970](https://github.com/influxdata/chronograf/pull/2970): Fix hanging browser on docker host dashboard
1.  [#3006](https://github.com/influxdata/chronograf/pull/3006): Fix Kapacitor Rules task enabled checkboxes to only toggle exactly as clicked
1.  [#3048](https://github.com/influxdata/chronograf/pull/3048): Prevent Multi-Select Dropdown in InfluxDB Admin Users and Roles tabs from losing selection state
1.  [#3073](https://github.com/influxdata/chronograf/pull/3073): Fix Delete button in All Users admin page
1.  [#3068](https://github.com/influxdata/chronograf/pull/3068): Fix intermittent missing fill from graphs
1.  [#3087](https://github.com/influxdata/chronograf/pull/3087): Exit annotation edit mode when user navigates away from dashboard
1.  [#3079](https://github.com/influxdata/chronograf/pull/3082): Support custom time range in annotations api wrapper
1.  [#3068](https://github.com/influxdata/chronograf/pull/3068): Fix intermittent missing fill from graphs
1.  [#3079](https://github.com/influxdata/chronograf/pull/3082): Support custom time range in annotations api wrapper
1.  [#3087](https://github.com/influxdata/chronograf/pull/3087): Exit annotation edit mode when user navigates away from dashboard
1.  [#3073](https://github.com/influxdata/chronograf/pull/3073): Fix Delete button in All Users admin page

## v1.4.2.3 [2018-03-08]

## v1.4.2.2 [2018-03-07]

### Bug Fixes

1.  [#2859](https://github.com/influxdata/chronograf/pull/2859): Enable Mappings save button when valid
1.  [#2933](https://github.com/influxdata/chronograf/pull/2933): Include url in Kapacitor connection creation requests

## v1.4.2.1 [2018-02-28]

### Features

1.  [#2837](https://github.com/influxdata/chronograf/pull/2837): Prevent execution of queries in cells that are not in view on the dashboard page
1.  [#2829](https://github.com/influxdata/chronograf/pull/2829): Add an optional persistent legend which can toggle series visibility to dashboard cells
1.  [#2846](https://github.com/influxdata/chronograf/pull/2846): Allow user to annotate graphs via UI or API

### UI Improvements

1.  [#2848](https://github.com/influxdata/chronograf/pull/2848): Add ability to set a prefix and suffix on Single Stat and Gauge cell types
1.  [#2831](https://github.com/influxdata/chronograf/pull/2831): Rename 'Create Alerts' page to 'Manage Tasks'; Redesign page to improve clarity of purpose

### Bug Fixes

1.  [#2821](https://github.com/influxdata/chronograf/pull/2821): Save only selected template variable values into dashboards for non csv template variables
1.  [#2842](https://github.com/influxdata/chronograf/pull/2842): Use Generic APIKey for Oauth2 group lookup
1.  [#2850](https://github.com/influxdata/chronograf/pull/2850): Fix bug in which resizing any cell in a dashboard causes a Gauge cell to resize
1.  [#2886](https://github.com/influxdata/chronograf/pull/2886): Don't sort Single Stat & Gauge thresholds when editing threshold values
1.  [#2851](https://github.com/influxdata/chronograf/pull/2851): Maintain y axis labels in dashboard cells
1.  [#2819](https://github.com/influxdata/chronograf/pull/2819): Deprecate --new-sources in CLI

## v1.4.1.3 [2018-02-14]

### Bug Fixes

1.  [#2818](https://github.com/influxdata/chronograf/pull/2818): Allow self-signed certificates for Enterprise InfluxDB Meta nodes

## v1.4.1.2 [2018-02-13]

### Bug Fixes

1.  [9321336](https://github.com/influxdata/chronograf/commit/9321336): Respect basepath when fetching server api routes
1.  [#2812](https://github.com/influxdata/chronograf/pull/2812): Set default tempVar :interval: with data explorer csv download call.
1.  [#2811](https://github.com/influxdata/chronograf/pull/2811): Display series with value of 0 in a cell legend

## v1.4.1.1 [2018-02-12]

### Features

1.  [#2409](https://github.com/influxdata/chronograf/pull/2409): Allow multiple event handlers per rule
1.  [#2709](https://github.com/influxdata/chronograf/pull/2709): Add "send test alert" button to test kapacitor alert configurations
1.  [#2708](https://github.com/influxdata/chronograf/pull/2708): Link to kapacitor config panel from alert rule builder
1.  [#2722](https://github.com/influxdata/chronograf/pull/2722): Add auto refresh widget to hosts list page
1.  [#2784](https://github.com/influxdata/chronograf/pull/2784): Update go from 1.9.3 to 1.9.4
1.  [#2765](https://github.com/influxdata/chronograf/pull/2765): Update to go 1.9.3 and node 6.12.3 for releases
1.  [#2777](https://github.com/influxdata/chronograf/pull/2777): Allow user to delete themselves
1.  [#2703](https://github.com/influxdata/chronograf/pull/2703): Add All Users page, visible only to super admins
1.  [#2781](https://github.com/influxdata/chronograf/pull/2781): Introduce chronoctl binary for user CRUD operations
1.  [#2699](https://github.com/influxdata/chronograf/pull/2699): Introduce Mappings to allow control over new user organization assignments

### UI Improvements

1.  [#2698](https://github.com/influxdata/chronograf/pull/2698): Clarify terminology surrounding InfluxDB & Kapacitor connections
1.  [#2746](https://github.com/influxdata/chronograf/pull/2746): Separate saving TICKscript from exiting editor page
1.  [#2774](https://github.com/influxdata/chronograf/pull/2774): Enable Save (⌘ + Enter) and Cancel (Escape) hotkeys in Cell Editor Overlay
1.  [#2788](https://github.com/influxdata/chronograf/pull/2788): Enable customization of Single Stat "Base Color"

### Bug Fixes

1.  [#2684](https://github.com/influxdata/chronograf/pull/2684): Fix TICKscript Sensu alerts when no group by tags selected
1.  [#2756](https://github.com/influxdata/chronograf/pull/2756): Display 200 most-recent TICKscript log messages; prevent overlapping
1.  [#2757](https://github.com/influxdata/chronograf/pull/2757): Add "TO" to kapacitor SMTP config; improve config update error messages
1.  [#2761](https://github.com/influxdata/chronograf/pull/2761): Remove cli options from sysvinit service file
1.  [#2735](https://github.com/influxdata/chronograf/pull/2735): Remove cli options from systemd service file
1.  [#2788](https://github.com/influxdata/chronograf/pull/2788): Fix disappearance of text in Single Stat graphs during editing
1.  [#2780](https://github.com/influxdata/chronograf/pull/2780): Redirect to Alerts page after saving Alert Rule

## v1.4.0.1 [2018-1-9]

### Features

1.  [#2690](https://github.com/influxdata/chronograf/pull/2690): Add separate CLI flag for canned sources, kapacitors, dashboards, and organizations
1.  [#2672](https://github.com/influxdata/chronograf/pull/2672): Add telegraf interval configuration

### Bug Fixes

1.  [#2689](https://github.com/influxdata/chronograf/pull/2689): Allow insecure (self-signed) certificates for kapacitor and influxdb
1.  [#2664](https://github.com/influxdata/chronograf/pull/2664): Fix positioning of custom time indicator

## v1.4.0.0 [2017-12-22]

### UI Improvements

1.  [#2652](https://github.com/influxdata/chronograf/pull/2652): Add page header with instructional copy when adding initial source for consistency and clearer UX

### Bug Fixes

1.  [#2652](https://github.com/influxdata/chronograf/pull/2652): Make page render successfully when attempting to edit a source
1.  [#2664](https://github.com/influxdata/chronograf/pull/2664): Fix CustomTimeIndicator positioning
1.  [#2687](https://github.com/influxdata/chronograf/pull/2687): Remove series with "no value" from legend

## v1.4.0.0-rc2 [2017-12-21]

### UI Improvements

1.  [#2632](https://github.com/influxdata/chronograf/pull/2632): Tell user which organization they switched into and what role they have whenever they switch, including on Source Page

### Bug Fixes

1.  [#2639](https://github.com/influxdata/chronograf/pull/2639): Prevent SuperAdmin from modifying their own status
1.  [#2632](https://github.com/influxdata/chronograf/pull/2632): Give SuperAdmin DefaultRole when switching to organization where they have no role
1.  [#2642](https://github.com/influxdata/chronograf/pull/2642): Fix DE query config on first run

## v1.4.0.0-rc1 [2017-12-19]

### Features

1.  [#2593](https://github.com/influxdata/chronograf/pull/2593): Add option to use files for dashboards, organizations, data sources, and kapacitors
1.  [#2604](https://github.com/influxdata/chronograf/pull/2604): After chronograf version upgrade, backup database is created in ./backups

### UI Improvements

1.  [#2492](https://github.com/influxdata/chronograf/pull/2492): Cleanup style on login page with multiple OAuth2 providers

### Bug Fixes

1.  [#2502](https://github.com/influxdata/chronograf/pull/2502): Fix stale source data after updating or creating
1.  [#2616](https://github.com/influxdata/chronograf/pull/2616): Fix cell editing so query data choices are kept when updating a cell
1.  [#2612](https://github.com/influxdata/chronograf/pull/2612): Allow days as a valid duration value

## v1.4.0.0-beta2 [2017-12-14]

### UI Improvements

1.  [#2502](https://github.com/influxdata/chronograf/pull/2502): Fix cursor flashing between default and pointer
1.  [#2598](https://github.com/influxdata/chronograf/pull/2598): Allow appendage of a suffix to single stat visualizations
1.  [#2598](https://github.com/influxdata/chronograf/pull/2598): Allow optional colorization of text instead of background on single stat visualizations

### Bug Fixes

1.  [#2528](https://github.com/influxdata/chronograf/pull/2528): Fix template rendering to ignore template if not in query
1.  [#2563](https://github.com/influxdata/chronograf/pull/2563): Fix graph inversion if user input y-axis min greater than max

## v1.4.0.0-beta1 [2017-12-07]

### Features

1.  [#2506](https://github.com/influxdata/chronograf/pull/2506): Add support for multiple organizations, multiple users with role-based access control, and private instances
1.  [#2188](https://github.com/influxdata/chronograf/pull/2188): Add Kapacitor logs to the TICKscript editor
1.  [#2385](https://github.com/influxdata/chronograf/pull/2385): Add time shift feature to DataExplorer and Dashboards
1.  [#2426](https://github.com/influxdata/chronograf/pull/2426): Add auto group by time to Data Explorer
1.  [#2479](https://github.com/influxdata/chronograf/pull/2479): Support authentication for Enterprise Meta Nodes
1.  [#2456](https://github.com/influxdata/chronograf/pull/2456): Add boolean thresholds for kapacitor threshold alerts
1.  [#2460](https://github.com/influxdata/chronograf/pull/2460): Update kapacitor alerts to cast to float before sending to influx
1.  [#2400](https://github.com/influxdata/chronograf/pull/2400): Allow override of generic oauth2 keys for email

### UI Improvements

1.  [#2410](https://github.com/influxdata/chronograf/pull/2410): Introduce customizable Gauge visualization type for dashboard cells
1.  [#2427](https://github.com/influxdata/chronograf/pull/2427): Improve performance of Hosts, Alert History, and TICKscript logging pages when there are many items to display
1.  [#2384](https://github.com/influxdata/chronograf/pull/2384): Add filtering by name to Dashboard index page
1.  [#2477](https://github.com/influxdata/chronograf/pull/2477): Improve performance of hoverline rendering

### Bug Fixes

1.  [#2449](https://github.com/influxdata/chronograf/pull/2449): Fix .jsdep step fails when LDFLAGS is exported
1.  [#2157](https://github.com/influxdata/chronograf/pull/2157): Fix logscale producing console errors when only one point in graph
1.  [#2158](https://github.com/influxdata/chronograf/pull/2158): Fix 'Cannot connect to source' false error flag on Dashboard page
1.  [#2167](https://github.com/influxdata/chronograf/pull/2167): Add fractions of seconds to time field in csv export
1.  [#2087](https://github.com/influxdata/chronograf/pull/2087): Fix Chronograf requiring Telegraf's CPU and system plugins to ensure that all Apps appear on the HOST LIST page.
1.  [#2222](https://github.com/influxdata/chronograf/pull/2222): Fix template variables in dashboard query building.
1.  [#2291](https://github.com/influxdata/chronograf/pull/2291): Fix several kapacitor alert creation panics.
1.  [#2303](https://github.com/influxdata/chronograf/pull/2303): Add shadow-utils to RPM release packages
1.  [#2292](https://github.com/influxdata/chronograf/pull/2292): Source extra command line options from defaults file
1.  [#2327](https://github.com/influxdata/chronograf/pull/2327): After CREATE/DELETE queries, refresh list of databases in Data Explorer
1.  [#2327](https://github.com/influxdata/chronograf/pull/2327): Visualize CREATE/DELETE queries with Table view in Data Explorer
1.  [#2329](https://github.com/influxdata/chronograf/pull/2329): Include tag values alongside measurement name in Data Explorer result tabs
1.  [#2410](https://github.com/influxdata/chronograf/pull/2410): Redesign cell display options panel
1.  [#2386](https://github.com/influxdata/chronograf/pull/2386): Fix queries that include regex, numbers and wildcard
1.  [#2398](https://github.com/influxdata/chronograf/pull/2398): Fix apps on hosts page from parsing tags with null values
1.  [#2408](https://github.com/influxdata/chronograf/pull/2408): Fix updated Dashboard names not updating dashboard list
1.  [#2444](https://github.com/influxdata/chronograf/pull/2444): Fix create dashboard button
1.  [#2416](https://github.com/influxdata/chronograf/pull/2416): Fix default y-axis labels not displaying properly
1.  [#2423](https://github.com/influxdata/chronograf/pull/2423): Gracefully scale Template Variables Manager overlay on smaller displays
1.  [#2426](https://github.com/influxdata/chronograf/pull/2426): Fix Influx Enterprise users from deletion in race condition
1.  [#2467](https://github.com/influxdata/chronograf/pull/2467): Fix oauth2 logout link not having basepath
1.  [#2466](https://github.com/influxdata/chronograf/pull/2466): Fix supplying a role link to sources that do not have a metaURL
1.  [#2477](https://github.com/influxdata/chronograf/pull/2477): Fix hoverline intermittently not rendering
1.  [#2483](https://github.com/influxdata/chronograf/pull/2483): Update MySQL pre-canned dashboard to have query derivative correctly

### Features

1.  [#2188](https://github.com/influxdata/chronograf/pull/2188): Add Kapacitor logs to the TICKscript editor
1.  [#2384](https://github.com/influxdata/chronograf/pull/2384): Add filtering by name to Dashboard index page
1.  [#2385](https://github.com/influxdata/chronograf/pull/2385): Add time shift feature to DataExplorer and Dashboards
1.  [#2400](https://github.com/influxdata/chronograf/pull/2400): Allow override of generic oauth2 keys for email
1.  [#2426](https://github.com/influxdata/chronograf/pull/2426): Add auto group by time to Data Explorer
1.  [#2456](https://github.com/influxdata/chronograf/pull/2456): Add boolean thresholds for kapacitor threshold alerts
1.  [#2460](https://github.com/influxdata/chronograf/pull/2460): Update kapacitor alerts to cast to float before sending to influx
1.  [#2479](https://github.com/influxdata/chronograf/pull/2479): Support authentication for Enterprise Meta Nodes
1.  [#2477](https://github.com/influxdata/chronograf/pull/2477): Improve performance of hoverline rendering

### UI Improvements

## v1.3.10.0 [2017-10-24]

### Bug Fixes

1.  [#2095](https://github.com/influxdata/chronograf/pull/2095): Improve the copy in the retention policy edit page
1.  [#2122](https://github.com/influxdata/chronograf/pull/2122): Fix 'Could not connect to source' bug on source creation with unsafe-ssl
1.  [#2093](https://github.com/influxdata/chronograf/pull/2093): Fix when exporting `SHOW DATABASES` CSV has bad data
1.  [#2098](https://github.com/influxdata/chronograf/pull/2098): Fix not-equal-to highlighting in Kapacitor Rule Builder
1.  [#2130](https://github.com/influxdata/chronograf/pull/2130): Fix undescriptive error messages for database and retention policy creation
1.  [#2135](https://github.com/influxdata/chronograf/pull/2135): Fix drag and drop cancel button when writing data in the data explorer
1.  [#2128](https://github.com/influxdata/chronograf/pull/2128): Fix persistence of "SELECT AS" statements in queries

### Features

1.  [#2083](https://github.com/influxdata/chronograf/pull/2083): Every dashboard can now have its own time range
1.  [#2045](https://github.com/influxdata/chronograf/pull/2045): Add CSV download option in dashboard cells
1.  [#2133](https://github.com/influxdata/chronograf/pull/2133): Implicitly prepend source urls with http://
1.  [#2127](https://github.com/influxdata/chronograf/pull/2127): Add support for graph zooming and point display on the millisecond-level
1.  [#2103](https://github.com/influxdata/chronograf/pull/2103): Add manual refresh button for Dashboard, Data Explorer, and Host Pages

### UI Improvements

1.  [#2111](https://github.com/influxdata/chronograf/pull/2111): Increase size of Cell Editor query tabs to reveal more of their query strings
1.  [#2120](https://github.com/influxdata/chronograf/pull/2120): Improve appearance of Admin Page tabs on smaller screens
1.  [#2119](https://github.com/influxdata/chronograf/pull/2119): Add cancel button to TICKscript editor
1.  [#2104](https://github.com/influxdata/chronograf/pull/2104): Redesign dashboard naming & renaming interaction
1.  [#2104](https://github.com/influxdata/chronograf/pull/2104): Redesign dashboard switching dropdown

## v1.3.9.0 [2017-10-06]

### Bug Fixes

1.  [#2004](https://github.com/influxdata/chronograf/pull/2004): Fix Data Explorer disappearing query templates in dropdown
1.  [#2006](https://github.com/influxdata/chronograf/pull/2006): Fix missing alert for duplicate db name
1.  [#2015](https://github.com/influxdata/chronograf/pull/2015): Chronograf shows real status for windows hosts when metrics are saved in non-default db - thank you, @ar7z1!
1.  [#2019](https://github.com/influxdata/chronograf/pull/2006): Fix false error warning for duplicate kapacitor name
1.  [#2018](https://github.com/influxdata/chronograf/pull/2018): Fix unresponsive display options and query builder in dashboards
1.  [#2004](https://github.com/influxdata/chronograf/pull/2004): Fix DE query templates dropdown disappearance
1.  [#2006](https://github.com/influxdata/chronograf/pull/2006): Fix no alert for duplicate db name
1.  [#2015](https://github.com/influxdata/chronograf/pull/2015): Chronograf shows real status for windows hosts when metrics are saved in non-default db - thank you, @ar7z1!
1.  [#2019](https://github.com/influxdata/chronograf/pull/2006): Fix false error warning for duplicate kapacitor name
1.  [#2018](https://github.com/influxdata/chronograf/pull/2018): Fix unresponsive display options and query builder in dashboards
1.  [#1996](https://github.com/influxdata/chronograf/pull/1996): Able to switch InfluxDB sources on a per graph basis

### Features

1.  [#1885](https://github.com/influxdata/chronograf/pull/1885): Add `fill` options to data explorer and dashboard queries
1.  [#1978](https://github.com/influxdata/chronograf/pull/1978): Support editing kapacitor TICKscript
1.  [#1721](https://github.com/influxdata/chronograf/pull/1721): Introduce the TICKscript editor UI
1.  [#1992](https://github.com/influxdata/chronograf/pull/1992): Add .csv download button to data explorer
1.  [#2082](https://github.com/influxdata/chronograf/pull/2082): Add Data Explorer InfluxQL query and location query synchronization, so queries can be shared via a a URL
1.  [#1996](https://github.com/influxdata/chronograf/pull/1996): Able to switch InfluxDB sources on a per graph basis
1.  [#2041](https://github.com/influxdata/chronograf/pull/2041): Add now() as an option in the Dashboard date picker

### UI Improvements

1.  [#2002](https://github.com/influxdata/chronograf/pull/2002): Require a second click when deleting a dashboard cell
1.  [#2002](https://github.com/influxdata/chronograf/pull/2002): Sort database list in Schema Explorer alphabetically
1.  [#2002](https://github.com/influxdata/chronograf/pull/2002): Improve usability of dashboard cell context menus
1.  [#2002](https://github.com/influxdata/chronograf/pull/2002): Move dashboard cell renaming UI into Cell Editor Overlay
1.  [#2040](https://github.com/influxdata/chronograf/pull/2040): Prevent the legend from overlapping graphs at the bottom of the screen
1.  [#2054](https://github.com/influxdata/chronograf/pull/2054): Add a "Plus" icon to every button with an Add or Create action for clarity and consistency
1.  [#2052](https://github.com/influxdata/chronograf/pull/2052): Make hovering over series smoother
1.  [#2071](https://github.com/influxdata/chronograf/pull/2071): Reduce the number of pixels per cell to one point per 3 pixels
1.  [#2072](https://github.com/influxdata/chronograf/pull/2072): Remove tabs from Data Explorer
1.  [#2057](https://github.com/influxdata/chronograf/pull/2057): Improve appearance of placeholder text in inputs
1.  [#2057](https://github.com/influxdata/chronograf/pull/2057): Add ability to use "Default" values in Source Connection form
1.  [#2069](https://github.com/influxdata/chronograf/pull/2069): Display name & port in SourceIndicator tooltip
1.  [#2078](https://github.com/influxdata/chronograf/pull/2078): Improve UX/UI of Kapacitor Rule Builder to be more intuitive
1.  [#2078](https://github.com/influxdata/chronograf/pull/2078): Rename "Measurements" to "Measurements & Tags" in Query Builder

## v1.3.8.1 [unreleased]

### Bug Fixes

### Features

### UI Improvements

## v1.3.8.0 [2017-09-07]

### Bug Fixes

1.  [#1886](https://github.com/influxdata/chronograf/pull/1886): Fix the limit of 100 alert rules on alert rules page
1.  [#1930](https://github.com/influxdata/chronograf/pull/1930): Fix graphs when y-values are constant
1.  [#1951](https://github.com/influxdata/chronograf/pull/1951): Fix crosshair not being removed when user leaves graph
1.  [#1943](https://github.com/influxdata/chronograf/pull/1943): Fix inability to add kapacitor from source page on fresh install
1.  [#1947](https://github.com/influxdata/chronograf/pull/1947): Fix DataExplorer crashing if a field property is not present in the queryConfig
1.  [#1957](https://github.com/influxdata/chronograf/pull/1957): Fix the max y value of stacked graphs preventing display of the upper bounds of the chart
1.  [#1969](https://github.com/influxdata/chronograf/pull/1969): Fix for delayed selection of template variables using URL query params
1.  [#1982](https://github.com/influxdata/chronograf/pull/1982): Fix return code on meta nodes when raft redirects to leader

### Features

1.  [#1928](https://github.com/influxdata/chronograf/pull/1928): Add prefix, suffix, scale, and other y-axis formatting for cells in dashboards
1.  [#1934](https://github.com/influxdata/chronograf/pull/1934): Update the group by time when zooming in graphs
1.  [#1945](https://github.com/influxdata/chronograf/pull/1945): Add the ability to link directly to presentation mode in dashboards with the `present` boolean query parameter in the URL
1.  [#1969](https://github.com/influxdata/chronograf/pull/1969): Add the ability to select a template variable via a URL parameter

### UI Improvements

1.  [#1933](https://github.com/influxdata/chronograf/pull/1933): Use line-stacked graph type for memory information - thank you, @Joxit!
1.  [#1940](https://github.com/influxdata/chronograf/pull/1940): Improve cell sizes in Admin Database tables
1.  [#1942](https://github.com/influxdata/chronograf/pull/1942): Polish appearance of optional alert parameters in Kapacitor rule builder
1.  [#1944](https://github.com/influxdata/chronograf/pull/1944): Add active state for Status page navbar icon
1.  [#1944](https://github.com/influxdata/chronograf/pull/1944): Improve UX of navigation to a sub-nav item in the navbar
1.  [#1971](https://github.com/influxdata/chronograf/pull/1971): Resolve confusing deadman trigger alert rule UI

## v1.3.7.0 [2017-08-23]

### Features

1.  [#1928](https://github.com/influxdata/chronograf/pull/1928): Add prefix, suffix, scale, and other y-axis formatting

### UI Improvements

## v1.3.7.0

### Bug Fixes

1.  [#1795](https://github.com/influxdata/chronograf/pull/1795): Fix uptime status on Windows hosts running Telegraf
1.  [#1715](https://github.com/influxdata/chronograf/pull/1715): Chronograf now renders on IE11.
1.  [#1870](https://github.com/influxdata/chronograf/pull/1870): Fix console error for placing prop on div
1.  [#1864](https://github.com/influxdata/chronograf/pull/1864): Fix Write Data form upload button and add `onDragExit` handler
1.  [#1891](https://github.com/influxdata/chronograf/pull/1891): Fix Kapacitor config for PagerDuty via the UI
1.  [#1872](https://github.com/influxdata/chronograf/pull/1872): Prevent stats in the legend from wrapping line

### Features

1.  [#1863](https://github.com/influxdata/chronograf/pull/1863): Improve 'new-sources' server flag example by adding 'type' key

### UI Improvements

1.  [#1862](https://github.com/influxdata/chronograf/pull/1862): Show "Add Graph" button on cells with no queries

## v1.3.6.1 [2017-08-14]

**Upgrade Note** This release (1.3.6.1) fixes a possibly data corruption issue with dashboard cells' graph types. If you upgraded to 1.3.6.0 and visited any dashboard, once you have then upgraded to this release (1.3.6.1) you will need to manually reset the graph type for every cell via the cell's caret --> Edit --> Display Options. If you upgraded directly to 1.3.6.1, you should not experience this issue.

## Bug Fixes

1.  [#1795](https://github.com/influxdata/chronograf/pull/1795): Fix uptime status on Windows hosts running Telegraf
1.  [#1715](https://github.com/influxdata/chronograf/pull/1715): Chronograf now renders on IE11.
1.  [#1870](https://github.com/influxdata/chronograf/pull/1870): Fix console error for placing prop on div
1.  [#1864](https://github.com/influxdata/chronograf/pull/1864): Fix Write Data form upload button and add `onDragExit` handler
1.  [#1866](https://github.com/influxdata/chronograf/pull/1866): Fix missing cell type (and consequently single-stat)
1.  [#1891](https://github.com/influxdata/chronograf/pull/1891): Fix Kapacitor config for PagerDuty via the UI
1.  [#1897](https://github.com/influxdata/chronograf/pull/1897): Fix regression from [#1864](https://github.com/influxdata/chronograf/pull/1864) and redesign drag & drop interaction
1.  [#1872](https://github.com/influxdata/chronograf/pull/1872): Prevent stats in the legend from wrapping line
1.  [#1899](https://github.com/influxdata/chronograf/pull/1899): Fix raw query editor in Data Explorer not using selected time
1.  [#1922](https://github.com/influxdata/chronograf/pull/1922): Fix Safari display issues in the Cell Editor display options
1.  [#1715](https://github.com/influxdata/chronograf/pull/1715): Chronograf now renders on IE11.
1.  [#1866](https://github.com/influxdata/chronograf/pull/1866): Fix missing cell type (and consequently single-stat)
1.  [#1866](https://github.com/influxdata/chronograf/pull/1866): Fix data corruption issue with dashboard graph types
    **Note**: If you upgraded to 1.3.6.0 and visited any dashboard, you will need to manually reset the graph type for every cell via the cell's caret -> Edit -> Display Options.
1.  [#1870](https://github.com/influxdata/chronograf/pull/1870): Fix console error for placing prop on div
1.  [#1845](https://github.com/influxdata/chronograf/pull/1845): Fix inaccessible scroll bar in Data Explorer table
1.  [#1866](https://github.com/influxdata/chronograf/pull/1866): Fix non-persistence of dashboard graph types
1.  [#1872](https://github.com/influxdata/chronograf/pull/1872): Prevent stats in the legend from wrapping line

### Features

1.  [#1863](https://github.com/influxdata/chronograf/pull/1863): Improve 'new-sources' server flag example by adding 'type' key
1.  [#1898](https://github.com/influxdata/chronograf/pull/1898): Add an input and validation to custom time range calendar dropdowns
1.  [#1904](https://github.com/influxdata/chronograf/pull/1904): Add support for selecting template variables with URL params
1.  [#1859](https://github.com/influxdata/chronograf/pull/1859): Add y-axis controls to the API for layouts

### UI Improvements

1.  [#1862](https://github.com/influxdata/chronograf/pull/1862): Show "Add Graph" button on cells with no queries

## v1.3.6.1 [2017-08-14]

**Upgrade Note** This release (1.3.6.1) fixes a possibly data corruption issue with dashboard cells' graph types. If you upgraded to 1.3.6.0 and visited any dashboard, once you have then upgraded to this release (1.3.6.1) you will need to manually reset the graph type for every cell via the cell's caret --> Edit --> Display Options. If you upgraded directly to 1.3.6.1, you should not experience this issue.

### Bug Fixes

1.  [#1845](https://github.com/influxdata/chronograf/pull/1845): Fix inaccessible scroll bar in Data Explorer table
1.  [#1866](https://github.com/influxdata/chronograf/pull/1866): Fix non-persistence of dashboard graph types

### Features

1.  [#1859](https://github.com/influxdata/chronograf/pull/1859): Add y-axis controls to the API for layouts

### UI Improvements

1.  [#1846](https://github.com/influxdata/chronograf/pull/1846): Increase screen real estate of Query Maker in the Cell Editor Overlay

## v1.3.6.0 [2017-08-08]

### Bug Fixes

1.  [#1798](https://github.com/influxdata/chronograf/pull/1798): Fix domain not updating in visualizations when changing time range manually
1.  [#1799](https://github.com/influxdata/chronograf/pull/1799): Prevent console error spam from Dygraph's synchronize method when a dashboard has only one graph
1.  [#1813](https://github.com/influxdata/chronograf/pull/1813): Guarantee UUID for each Alert Table key to prevent dropping items when keys overlap
1.  [#1795](https://github.com/influxdata/chronograf/pull/1795): Fix uptime status on Windows hosts running Telegraf
1.  [#1715](https://github.com/influxdata/chronograf/pull/1715): Chronograf now renders properly on IE11.

### Features

1.  [#1744](https://github.com/influxdata/chronograf/pull/1744): Add a few time range shortcuts to the custom time range menu
1.  [#1714](https://github.com/influxdata/chronograf/pull/1714): Add ability to edit a dashboard graph's y-axis bounds
1.  [#1714](https://github.com/influxdata/chronograf/pull/1714): Add ability to edit a dashboard graph's y-axis label
1.  [#1744](https://github.com/influxdata/chronograf/pull/1744): Add a few pre-set time range selections to the custom time range menu-- be sure to add a sensible GROUP BY
1.  [#1744](https://github.com/influxdata/chronograf/pull/1744): Add a few time range shortcuts to the custom time range menu

### UI Improvements

1.  [#1796](https://github.com/influxdata/chronograf/pull/1796): Add spinner write data modal to indicate data is being written
1.  [#1805](https://github.com/influxdata/chronograf/pull/1805): Fix bar graphs overlapping
1.  [#1805](https://github.com/influxdata/chronograf/pull/1805): Assign a series consistent coloring when it appears in multiple cells
1.  [#1800](https://github.com/influxdata/chronograf/pull/1800): Increase size of line protocol manual entry in Data Explorer's Write Data overlay
1.  [#1812](https://github.com/influxdata/chronograf/pull/1812): Improve error message when request for Status Page News Feed fails
1.  [#1858](https://github.com/influxdata/chronograf/pull/1858): Provide affirmative UI choice for 'auto' in DisplayOptions with new toggle-based component

## v1.3.5.0 [2017-07-27]

### Bug Fixes

1.  [#1708](https://github.com/influxdata/chronograf/pull/1708): Fix z-index issue in dashboard cell context menu
1.  [#1752](https://github.com/influxdata/chronograf/pull/1752): Clarify BoltPath server flag help text by making example the default path
1.  [#1703](https://github.com/influxdata/chronograf/pull/1703): Fix cell name cancel not reverting to original name
1.  [#1751](https://github.com/influxdata/chronograf/pull/1751): Fix typo that may have affected PagerDuty node creation in Kapacitor
1.  [#1756](https://github.com/influxdata/chronograf/pull/1756): Prevent 'auto' GROUP BY as option in Kapacitor rule builder when applying a function to a field
1.  [#1773](https://github.com/influxdata/chronograf/pull/1773): Prevent clipped buttons in Rule Builder, Data Explorer, and Configuration pages
1.  [#1776](https://github.com/influxdata/chronograf/pull/1776): Fix JWT for the write path
1.  [#1777](https://github.com/influxdata/chronograf/pull/1777): Disentangle client Kapacitor rule creation from Data Explorer query creation

### Features

1.  [#1717](https://github.com/influxdata/chronograf/pull/1717): View server generated TICKscripts
1.  [#1681](https://github.com/influxdata/chronograf/pull/1681): Add the ability to select Custom Time Ranges in the Hostpages, Data Explorer, and Dashboards
1.  [#1752](https://github.com/influxdata/chronograf/pull/1752): Clarify BoltPath server flag help text by making example the default path
1.  [#1738](https://github.com/influxdata/chronograf/pull/1738): Add shared secret JWT authorization to InfluxDB
1.  [#1724](https://github.com/influxdata/chronograf/pull/1724): Add Pushover alert support
1.  [#1762](https://github.com/influxdata/chronograf/pull/1762): Restore all supported Kapacitor services when creating rules, and add most optional message parameters
1.  [#1681](https://github.com/influxdata/chronograf/pull/1681): Add the ability to select Custom Time Ranges in the Hostpages, Data Explorer, and Dashboards.
1.  [#1717](https://github.com/influxdata/chronograf/pull/1717): View server generated TICKscripts

### UI Improvements

1.  [#1707](https://github.com/influxdata/chronograf/pull/1707): Polish alerts table in status page to wrap text less
1.  [#1770](https://github.com/influxdata/chronograf/pull/1770): Specify that version is for Chronograf on Configuration page
1.  [#1779](https://github.com/influxdata/chronograf/pull/1779): Move custom time range indicator on cells into corner when in presentation mode
1.  [#1779](https://github.com/influxdata/chronograf/pull/1779): Highlight legend "Snip" toggle when active

## v1.3.4.0 [2017-07-10]

### Bug Fixes

1.  [#1612](https://github.com/influxdata/chronograf/pull/1612): Disallow writing to \_internal in the Data Explorer
1.  [#1655](https://github.com/influxdata/chronograf/pull/1655): Add more than one color to Line+Stat graphs
1.  [#1688](https://github.com/influxdata/chronograf/pull/1688): Fix updating Retention Policies in single-node InfluxDB instances
1.  [#1689](https://github.com/influxdata/chronograf/pull/1689): Lock the width of Template Variable dropdown menus to the size of their longest option

### Features

1.  [#1645](https://github.com/influxdata/chronograf/pull/1645): Add Auth0 as a supported OAuth2 provider
1.  [#1660](https://github.com/influxdata/chronograf/pull/1660): Add ability to add custom links to User menu via server CLI or ENV vars
1.  [#1660](https://github.com/influxdata/chronograf/pull/1660): Allow users to configure custom links on startup that will appear under the User menu in the sidebar
1.  [#1674](https://github.com/influxdata/chronograf/pull/1674): Add support for Auth0 organizations
1.  [#1695](https://github.com/influxdata/chronograf/pull/1695): Allow users to configure InfluxDB and Kapacitor sources on startup

### UI Improvements

1.  [#1644](https://github.com/influxdata/chronograf/pull/1644): Redesign Alerts History table on Status Page to have sticky headers
1.  [#1581](https://github.com/influxdata/chronograf/pull/1581): Refresh Template Variable values on Dashboard page load
1.  [#1655](https://github.com/influxdata/chronograf/pull/1655): Display current version of Chronograf at the bottom of Configuration page
1.  [#1655](https://github.com/influxdata/chronograf/pull/1655): Redesign Dashboards table and sort them alphabetically
1.  [#1655](https://github.com/influxdata/chronograf/pull/1655): Bring design of navigation sidebar in line with Branding Documentation

## v1.3.3.3 [2017-06-21]

### Bug Fixes

1.  [1651](https://github.com/influxdata/chronograf/pull/1651): Add back in x and y axes and revert some style changes on Line + Single Stat graphs

## v1.3.3.2 [2017-06-21]

### Bug Fixes

## v1.3.3.3 [2017-06-21]

### Bug Fixes

1.  [1651](https://github.com/influxdata/chronograf/pull/1651): Add back in x and y axes and revert some style changes on Line + Single Stat graphs

## v1.3.3.2 [2017-06-21]

### Bug Fixes

1.  [1650](https://github.com/influxdata/chronograf/pull/1650): Fix broken cpu reporting on hosts page and normalize InfluxQL

## v1.3.3.1 [2017-06-21]

### Bug Fixes

1.  [#1641](https://github.com/influxdata/chronograf/pull/1641): Fix enable / disable being out of sync on Kapacitor Rules Page

### Features

1.  [#1647](https://github.com/influxdata/chronograf/pull/1647): Add file uploader to Data Explorer for write protocol

### UI Improvements

1.  [#1642](https://github.com/influxdata/chronograf/pull/1642): Do not prefix basepath to external link for news feed

## v1.3.3.0 [2017-06-19]

### Bug Fixes

1.  [#1512](https://github.com/influxdata/chronograf/pull/1512): Prevent legend from flowing over window bottom bound
1.  [#1600](https://github.com/influxdata/chronograf/pull/1600): Prevent Kapacitor configurations from having the same name
1.  [#1600](https://github.com/influxdata/chronograf/pull/1600): Limit Kapacitor configuration names to 33 characters to fix display bug
1.  [#1622](https://github.com/influxdata/chronograf/pull/1622): Use function selector grid in Kapacitor rule builder query maker instead of dropdown

### Features

1.  [#1512](https://github.com/influxdata/chronograf/pull/1512): Synchronize vertical crosshair at same time across all graphs in a dashboard
1.  [#1609](https://github.com/influxdata/chronograf/pull/1609): Add automatic GROUP BY (time) functionality to dashboards
1.  [#1608](https://github.com/influxdata/chronograf/pull/1608): Add a Status Page with Recent Alerts bar graph, Recent Alerts table, News Feed, and Getting Started widgets

### UI Improvements

1.  [#1512](https://github.com/influxdata/chronograf/pull/1512): When dashboard time range is changed, reset graphs that are zoomed in
1.  [#1599](https://github.com/influxdata/chronograf/pull/1599): Bar graph option added to dashboard
1.  [#1600](https://github.com/influxdata/chronograf/pull/1600): Redesign source management table to be more intuitive
1.  [#1600](https://github.com/influxdata/chronograf/pull/1600): Redesign Line + Single Stat cells to appear more like a sparkline, and improve legibility
1.  [#1639](https://github.com/influxdata/chronograf/pull/1639): Improve graph synchronization performance

## v1.3.2.1 [2017-06-06]

### Bug Fixes

1.  [#1594](https://github.com/influxdata/chronograf/pull/1594): Restore Line + Single Stat styles

## v1.3.2.0 [2017-06-05]

### Bug Fixes

1.  [#1530](https://github.com/influxdata/chronograf/pull/1530): Update the query config's field ordering to always match the input query
1.  [#1535](https://github.com/influxdata/chronograf/pull/1535): Allow users to add functions to existing Kapacitor rules
1.  [#1564](https://github.com/influxdata/chronograf/pull/1564): Fix logout menu item regression
1.  [#1562](https://github.com/influxdata/chronograf/pull/1562): Fix InfluxQL parsing with multiple tag values for a tag key
1.  [#1582](https://github.com/influxdata/chronograf/pull/1582): Fix load localStorage and warning UX on fresh Chronograf install
1.  [#1584](https://github.com/influxdata/chronograf/pull/1584): Show submenus when the alert notification is present

### Features

1.  [#1537](https://github.com/influxdata/chronograf/pull/1537): Add UI to the Data Explorer for [writing data to InfluxDB](https://docs.influxdata.com/chronograf/latest/guides/transition-web-admin-interface/#writing-data)

### UI Improvements

1.  [#1508](https://github.com/influxdata/chronograf/pull/1508): Make the enter and escape keys perform as expected when renaming dashboards
1.  [#1524](https://github.com/influxdata/chronograf/pull/1524): Improve copy on the Kapacitor configuration page
1.  [#1549](https://github.com/influxdata/chronograf/pull/1549): Reset graph zoom when the user selects a new time range
1.  [#1544](https://github.com/influxdata/chronograf/pull/1544): Upgrade to new version of Influx Theme, and remove excess stylesheets
1.  [#1567](https://github.com/influxdata/chronograf/pull/1567): Replace the user icon with a solid style
1.  [#1561](https://github.com/influxdata/chronograf/pull/1561): Disable query save in cell editor mode if the query does not have a database, measurement, and field
1.  [#1575](https://github.com/influxdata/chronograf/pull/1575): Improve UX of applying functions to fields in the query builder
1.  [#1560](https://github.com/influxdata/chronograf/pull/1560): Apply mean to fields by default

## v1.3.1.0 [2017-05-22]

### Release notes

In versions 1.3.1+, installing a new version of Chronograf automatically clears the localStorage settings.

### Bug Fixes

1.  [#1450](https://github.com/influxdata/chronograf/pull/1450): Fix infinite spinner when `/chronograf` is a [basepath](https://docs.influxdata.com/chronograf/v1.3/administration/configuration/#p-basepath)
1.  [#1472](https://github.com/influxdata/chronograf/pull/1472): Remove the query templates dropdown from dashboard cell editor mode
1.  [#1458](https://github.com/influxdata/chronograf/pull/1458): New versions of Chronograf automatically clear localStorage settings
1.  [#1464](https://github.com/influxdata/chronograf/pull/1464): Fix the backwards sort arrows in table column headers
1.  [#1464](https://github.com/influxdata/chronograf/pull/1464): Fix the loading spinner on graphs
1.  [#1485](https://github.com/influxdata/chronograf/pull/1485): Filter out any template variable values that are empty, whitespace, or duplicates
1.  [#1484](https://github.com/influxdata/chronograf/pull/1484): Allow user to select SingleStat as Visualization Type before adding any queries and continue to be able to click Add Query
1.  [#1349](https://github.com/influxdata/chronograf/pull/1349): Add query for windows uptime
1.  [#1484](https://github.com/influxdata/chronograf/pull/1484): Allow users to click the add query button after selecting singleStat as the [visualization type](https://docs.influxdata.com/chronograf/v1.3/troubleshooting/frequently-asked-questions/#what-visualization-types-does-chronograf-support)
1.  [#1349](https://github.com/influxdata/chronograf/pull/1349): Add a query for windows uptime - thank you, @brianbaker!

### Features

1.  [#1477](https://github.com/influxdata/chronograf/pull/1477): Add log [event handler](https://docs.influxdata.com/chronograf/v1.3/troubleshooting/frequently-asked-questions/#what-kapacitor-event-handlers-are-supported-in-chronograf) - thank you, @mpchadwick!
1.  [#1491](https://github.com/influxdata/chronograf/pull/1491): Update Go (golang) vendoring to dep and committed vendor directory
1.  [#1500](https://github.com/influxdata/chronograf/pull/1500): Add autocomplete functionality to [template variable](https://docs.influxdata.com/chronograf/v1.3/guides/dashboard-template-variables/) dropdowns

### UI Improvements

1.  [#1451](https://github.com/influxdata/chronograf/pull/1451): Refactor scrollbars to support non-webkit browsers
1.  [#1453](https://github.com/influxdata/chronograf/pull/1453): Increase the query builder's default height in cell editor mode and in the data explorer
1.  [#1453](https://github.com/influxdata/chronograf/pull/1453): Give QueryMaker a greater initial height than Visualization
1.  [#1475](https://github.com/influxdata/chronograf/pull/1475): Add ability to toggle visibility of the Template Control Bar
1.  [#1464](https://github.com/influxdata/chronograf/pull/1464): Make the [template variables](https://docs.influxdata.com/chronograf/v1.3/guides/dashboard-template-variables/) manager more space efficient
1.  [#1464](https://github.com/influxdata/chronograf/pull/1464): Add page spinners to pages that did not have them
1.  [#1464](https://github.com/influxdata/chronograf/pull/1464): Denote which source is connected in the sources table
1.  [#1464](https://github.com/influxdata/chronograf/pull/1464): Make the logout button consistent with design
1.  [#1478](https://github.com/influxdata/chronograf/pull/1478): Use milliseconds in the InfluxDB dashboard instead of nanoseconds
1.  [#1498](https://github.com/influxdata/chronograf/pull/1498): Notify users when local settings are cleared

## v1.3.0 [2017-05-09]

### Bug Fixes

1.  [#1364](https://github.com/influxdata/chronograf/pull/1364): Fix the link to home when using the `--basepath` option
1.  [#1370](https://github.com/influxdata/chronograf/pull/1370): Remove the notification to login on the login page
1.  [#1376](https://github.com/influxdata/chronograf/pull/1376): Support queries that perform math on functions
1.  [#1399](https://github.com/influxdata/chronograf/pull/1399): Prevent the creation of blank template variables
1.  [#1406](https://github.com/influxdata/chronograf/pull/1406): Ensure thresholds for Kapacitor Rule Alerts appear on page load
1.  [#1412](https://github.com/influxdata/chronograf/pull/1412): Update the Kapacitor configuration page when the configuration changes
1.  [#1407](https://github.com/influxdata/chronograf/pull/1407): Fix Authentication when using Chronograf with a set `basepath`
1.  [#1417](https://github.com/influxdata/chronograf/pull/1417): Support escaping from presentation mode in Safari
1.  [#1365](https://github.com/influxdata/chronograf/pull/1365): Show red indicator on Hosts Page for an offline host
1.  [#1379](https://github.com/influxdata/chronograf/pull/1379): Re-implement level colors on the alerts page
1.  [#1433](https://github.com/influxdata/chronograf/pull/1433): Fix router bug introduced by upgrading to react-router v3.0
1.  [#1435](https://github.com/influxdata/chronograf/pull/1435): Show legend on Line+Stat visualization type
1.  [#1436](https://github.com/influxdata/chronograf/pull/1436): Prevent queries with `:dashboardTime:` from breaking the query builder

### Features

1.  [#1382](https://github.com/influxdata/chronograf/pull/1382): Add line-protocol proxy for InfluxDB/InfluxEnterprise Cluster data sources
1.  [#1391](https://github.com/influxdata/chronograf/pull/1391): Add `:dashboardTime:` to support cell-specific time ranges on dashboards
1.  [#1201](https://github.com/influxdata/chronograf/pull/1201): Add support for enabling and disabling TICKscripts that were created outside Chronograf
1.  [#1401](https://github.com/influxdata/chronograf/pull/1401): Allow users to delete Kapacitor configurations

### UI Improvements

1.  [#1378](https://github.com/influxdata/chronograf/pull/1378): Save user-provided relative time ranges in cells
1.  [#1373](https://github.com/influxdata/chronograf/pull/1373): Improve how cell legends and options appear on dashboards
1.  [#1385](https://github.com/influxdata/chronograf/pull/1385): Combine the measurements and tags columns in the Data Explorer and implement a new design for applying functions to fields
1.  [#602](https://github.com/influxdata/chronograf/pull/602): Normalize the terminology in Chronograf
1.  [#1392](https://github.com/influxdata/chronograf/pull/1392): Make overlays full-screen
1.  [#1395](https://github.com/influxdata/chronograf/pull/1395):Change the default global time range to past 1 hour
1.  [#1439](https://github.com/influxdata/chronograf/pull/1439): Add Source Indicator icon to the Configuration and Admin pages

## v1.2.0-beta10 [2017-04-28]

### Bug Fixes

1.  [#1337](https://github.com/influxdata/chronograf/pull/1337): Add support for blank hostnames on the Host List page
1.  [#1340](https://github.com/influxdata/chronograf/pull/1340): Fix case where the Explorer and cell editor falsely assumed there was no active query
1.  [#1338](https://github.com/influxdata/chronograf/pull/1338): Require url and name when adding a new source
1.  [#1348](https://github.com/influxdata/chronograf/pull/1348): Fix broken `Add Kapacitor` link on the Alerts page - thank you, @nickysemenza

### Features

1.  [#1154](https://github.com/influxdata/chronograf/issues/1154): Add template variables to Chronograf's customized dashboards
1.  [#1351](https://github.com/influxdata/chronograf/pull/1351): Add a canned dashboard for [phpfpm](https://github.com/influxdata/telegraf/tree/master/plugins/inputs/phpfpm) - thank you, @nickysemenza

### UI Improvements

1.  [#1335](https://github.com/influxdata/chronograf/pull/1335): Improve UX for sanitized Kapacitor event handler settings
1.  [#1342](https://github.com/influxdata/chronograf/pull/1342): Fix DB Management's abrupt database sort; only sort databases after refresh/returning to page
1.  [#1344](https://github.com/influxdata/chronograf/pull/1344): Remove the empty, default Kubernetes dashboard
1.  [#1340](https://github.com/influxdata/chronograf/pull/1340): Automatically switch to table view the query is a meta query

## v1.2.0-beta9 [2017-04-21]

### Bug Fixes

1.  [#1257](https://github.com/influxdata/chronograf/issues/1257): Fix function selection in the query builder
1.  [#1244](https://github.com/influxdata/chronograf/pull/1244): Fix the environment variable name for Google client secret
1.  [#1269](https://github.com/influxdata/chronograf/issues/1269): Add more functionality to the explorer's query generation process
1.  [#1318](https://github.com/influxdata/chronograf/issues/1318): Fix JWT refresh for auth-durations of zero and less than five minutes
1.  [#1332](https://github.com/influxdata/chronograf/pull/1332): Remove table toggle from dashboard visualization
1.  [#1335](https://github.com/influxdata/chronograf/pull/1335): Improve UX for sanitized kapacitor settings

### Features

1.  [#1292](https://github.com/influxdata/chronograf/pull/1292): Introduce Template Variable Manager
1.  [#1232](https://github.com/influxdata/chronograf/pull/1232): Fuse the query builder and raw query editor
1.  [#1265](https://github.com/influxdata/chronograf/pull/1265): Refactor the router to use auth and force /login route when auth expires
1.  [#1286](https://github.com/influxdata/chronograf/pull/1286): Add refreshing JWTs for authentication
1.  [#1316](https://github.com/influxdata/chronograf/pull/1316): Add templates API scoped within a dashboard
1.  [#1311](https://github.com/influxdata/chronograf/pull/1311): Display currently selected values in TVControlBar
1.  [#1315](https://github.com/influxdata/chronograf/pull/1315): Send selected TV values to proxy
1.  [#1302](https://github.com/influxdata/chronograf/pull/1302): Add support for multiple Kapacitors per InfluxDB source

### UI Improvements

1.  [#1259](https://github.com/influxdata/chronograf/pull/1259): Add a default display for empty dashboard
1.  [#1258](https://github.com/influxdata/chronograf/pull/1258): Display Kapacitor alert endpoint options as radio button group
1.  [#1321](https://github.com/influxdata/chronograf/pull/1321): Add yellow color to UI, Query Editor warnings are now appropriately colored

## v1.2.0-beta8 [2017-04-07]

### Bug Fixes

1.  [#1104](https://github.com/influxdata/chronograf/pull/1104): Fix Windows hosts on the host list page
1.  [#1125](https://github.com/influxdata/chronograf/pull/1125): Show cell name when editing dashboard cells
1.  [#1134](https://github.com/influxdata/chronograf/pull/1134): Fix Enterprise Kapacitor authentication
1.  [#1142](https://github.com/influxdata/chronograf/pull/1142): Fix Telegram Kapacitor configuration to display the correct disableNotification setting
1.  [#1124](https://github.com/influxdata/chronograf/pull/1124): Fix broken graph spinner in the explorer and when editing dashboard cells
1.  [#1124](https://github.com/influxdata/chronograf/pull/1124): Fix obscured legends in dashboards
1.  [#1149](https://github.com/influxdata/chronograf/pull/1149): Exit presentation mode on dashboards when using the browser back button
1.  [#1152](https://github.com/influxdata/chronograf/pull/1152): Widen single column results in the explorer
1.  [#1164](https://github.com/influxdata/chronograf/pull/1164): Restore ability to save raw queries to a dashboard cell
1.  [#1115](https://github.com/influxdata/chronograf/pull/1115): Fix `--basepath` issue where content would fail to render under certain circumstances
1.  [#1173](https://github.com/influxdata/chronograf/pull/1173): Actually save emails in Kapacitor alerts
1.  [#1178](https://github.com/influxdata/chronograf/pull/1178): Ensure Safari renders the explorer and CellEditorOverlay correctly
1.  [#1182](https://github.com/influxdata/chronograf/pull/1182): Fix empty tags for non-default retention policies
1.  [#1179](https://github.com/influxdata/chronograf/pull/1179): Render databases without retention policies on the admin page
1.  [#1128](https://github.com/influxdata/chronograf/pull/1128): Fix dashboard cell repositioning 👻
1.  [#1189](https://github.com/influxdata/chronograf/pull/1189): Improve dashboard cell renaming UX
1.  [#1202](https://github.com/influxdata/chronograf/pull/1202): Fix server returning unquoted InfluxQL keyword identifiers (e.g. `mean(count)`)
1.  [#1203](https://github.com/influxdata/chronograf/pull/1203): Fix redirect with authentication in Chronograf for InfluxEnterprise
1.  [#1095](https://github.com/influxdata/chronograf/pull/1095): Restore the logout button
1.  [#1209](https://github.com/influxdata/chronograf/pull/1209): Ask for the HipChat subdomain instead of the entire HipChat URL in the HipChat Kapacitor configuration
1.  [#1223](https://github.com/influxdata/chronograf/pull/1223): Use vhost as Chronograf's proxy to Kapacitor
1.  [#1205](https://github.com/influxdata/chronograf/pull/1205): Allow initial source to be an InfluxEnterprise source

### Features

1.  [#1112](https://github.com/influxdata/chronograf/pull/1112): Add ability to delete a dashboard
1.  [#1120](https://github.com/influxdata/chronograf/pull/1120): Allow admins to update user passwords
1.  [#1129](https://github.com/influxdata/chronograf/pull/1129): Allow InfluxDB and Kapacitor configuration via environment vars or CLI options
1.  [#1130](https://github.com/influxdata/chronograf/pull/1130): Add loading spinner to the alert history page
1.  [#1168](https://github.com/influxdata/chronograf/pull/1168): Expand support for `--basepath` on some load balancers
1.  [#1204](https://github.com/influxdata/chronograf/pull/1204): Add Slack channel per Kapacitor alert rule configuration
1.  [#1119](https://github.com/influxdata/chronograf/pull/1119): Add new auth duration CLI option; add client heartbeat
1.  [#1207](https://github.com/influxdata/chronograf/pull/1207): Add support for custom OAuth2 providers
1.  [#1212](https://github.com/influxdata/chronograf/pull/1212): Add meta query templates and loading animation to the RawQueryEditor
1.  [#1221](https://github.com/influxdata/chronograf/pull/1221): Remove the default query from empty cells on dashboards
1.  [#1101](https://github.com/influxdata/chronograf/pull/1101): Compress InfluxQL responses with gzip

### UI Improvements

1.  [#1132](https://github.com/influxdata/chronograf/pull/1132): Show blue strip next to active tab on the sidebar
1.  [#1135](https://github.com/influxdata/chronograf/pull/1135): Clarify Kapacitor alert configuration for Telegram
1.  [#1137](https://github.com/influxdata/chronograf/pull/1137): Clarify Kapacitor alert configuration for HipChat
1.  [#1136](https://github.com/influxdata/chronograf/pull/1136): Remove series highlighting in line graphs
1.  [#1124](https://github.com/influxdata/chronograf/pull/1124): Polish UI:
    * Polish dashboard cell drag interaction
    * Use Hover-To-Reveal UI pattern in all tables
    * Clarify source Indicator & Graph Tips
    * Improve DB Management page UI
1.  [#1187](https://github.com/influxdata/chronograf/pull/1187): Replace kill query confirmation modal with confirm buttons
1.  [#1185](https://github.com/influxdata/chronograf/pull/1185): Alphabetically sort databases and retention policies on the admin page
1.  [#1199](https://github.com/influxdata/chronograf/pull/1199): Move rename cell functionality to cell dropdown menu
1.  [#1211](https://github.com/influxdata/chronograf/pull/1211): Reverse the positioning of the graph visualization and the query builder on the Data Explorer page
1.  [#1222](https://github.com/influxdata/chronograf/pull/1222): Isolate cell repositioning to just those affected by adding a new cell

## v1.2.0-beta7 [2017-03-28]

### Bug Fixes

1.  [#1008](https://github.com/influxdata/chronograf/issues/1008): Fix unexpected redirection to create sources page when deleting a source
1.  [#1067](https://github.com/influxdata/chronograf/issues/1067): Fix issue creating retention policies
1.  [#1068](https://github.com/influxdata/chronograf/issues/1068): Fix issue deleting databases
1.  [#1078](https://github.com/influxdata/chronograf/issues/1078): Fix cell resizing in dashboards
1.  [#1070](https://github.com/influxdata/chronograf/issues/1070): Save GROUP BY tag(s) clauses on dashboards
1.  [#1086](https://github.com/influxdata/chronograf/issues/1086): Fix validation for deleting databases

### Features

### UI Improvements

1.  [#1092](https://github.com/influxdata/chronograf/pull/1092): Persist and render Dashboard Cell groupby queries

## v1.2.0-beta6 [2017-03-24]

### Bug Fixes

1.  [#1065](https://github.com/influxdata/chronograf/pull/1065): Add functionality to the `save` and `cancel` buttons on editable dashboards
2.  [#1069](https://github.com/influxdata/chronograf/pull/1069): Make graphs on pre-created dashboards un-editable
3.  [#1085](https://github.com/influxdata/chronograf/pull/1085): Make graphs resizable again
4.  [#1087](https://github.com/influxdata/chronograf/pull/1087): Hosts page now displays proper loading, host count, and error messages.

### Features

1.  [#1056](https://github.com/influxdata/chronograf/pull/1056): Add ability to add a dashboard cell
2.  [#1020](https://github.com/influxdata/chronograf/pull/1020): Allow users to edit cell names on dashboards
3.  [#1015](https://github.com/influxdata/chronograf/pull/1015): Add ability to edit a dashboard cell
4.  [#832](https://github.com/influxdata/chronograf/issues/832): Add a database and retention policy management page
5.  [#1035](https://github.com/influxdata/chronograf/pull/1035): Add ability to move and edit queries between raw InfluxQL mode and Query Builder mode

### UI Improvements

## v1.2.0-beta5 [2017-03-10]

### Bug Fixes

1.  [#936](https://github.com/influxdata/chronograf/pull/936): Fix leaking sockets for InfluxQL queries
2.  [#967](https://github.com/influxdata/chronograf/pull/967): Fix flash of empty graph on auto-refresh when no results were previously returned from a query
3.  [#968](https://github.com/influxdata/chronograf/issue/968): Fix wrong database used in dashboards

### Features

1.  [#993](https://github.com/influxdata/chronograf/pull/993): Add Admin page for managing users, roles, and permissions for [OSS InfluxDB](https://github.com/influxdata/influxdb) and InfluxData's [Enterprise](https://docs.influxdata.com/enterprise/v1.2/) product
2.  [#993](https://github.com/influxdata/chronograf/pull/993): Add Query Management features including the ability to view active queries and stop queries

### UI Improvements

1.  [#989](https://github.com/influxdata/chronograf/pull/989) Add a canned dashboard for mesos
2.  [#993](https://github.com/influxdata/chronograf/pull/993): Improve the multi-select dropdown
3.  [#993](https://github.com/influxdata/chronograf/pull/993): Provide better error information to users

## v1.2.0-beta4 [2017-02-24]

### Bug Fixes

1.  [#882](https://github.com/influxdata/chronograf/pull/882): Fix y-axis graph padding
2.  [#907](https://github.com/influxdata/chronograf/pull/907): Fix react-router warning
3.  [#926](https://github.com/influxdata/chronograf/pull/926): Fix Kapacitor RuleGraph display

### Features

1.  [#873](https://github.com/influxdata/chronograf/pull/873): Add [TLS](https://github.com/influxdata/chronograf/blob/master/docs/tls.md) support
2.  [#885](https://github.com/influxdata/chronograf/issues/885): Add presentation mode to the dashboard page
3.  [#891](https://github.com/influxdata/chronograf/issues/891): Make dashboard visualizations draggable
4.  [#892](https://github.com/influxdata/chronograf/issues/891): Make dashboard visualizations resizable
5.  [#893](https://github.com/influxdata/chronograf/issues/893): Persist dashboard visualization position
6.  [#922](https://github.com/influxdata/chronograf/issues/922): Additional OAuth2 support for [Heroku](https://github.com/influxdata/chronograf/blob/master/docs/auth.md#heroku) and [Google](https://github.com/influxdata/chronograf/blob/master/docs/auth.md#google)
7.  [#781](https://github.com/influxdata/chronograf/issues/781): Add global auto-refresh dropdown to all graph dashboards

### UI Improvements

1.  [#905](https://github.com/influxdata/chronograf/pull/905): Make scroll bar thumb element bigger
2.  [#917](https://github.com/influxdata/chronograf/pull/917): Simplify the sidebar
3.  [#920](https://github.com/influxdata/chronograf/pull/920): Display stacked and step plot graph types
4.  [#851](https://github.com/influxdata/chronograf/pull/851): Add configuration for [InfluxEnterprise](https://portal.influxdata.com/) meta nodes
5.  [#916](https://github.com/influxdata/chronograf/pull/916): Dynamically scale font size based on resolution

## v1.2.0-beta3 [2017-02-15]

### Bug Fixes

1.  [#879](https://github.com/influxdata/chronograf/pull/879): Fix several Kapacitor configuration page state bugs: [#875](https://github.com/influxdata/chronograf/issues/875), [#876](https://github.com/influxdata/chronograf/issues/876), [#878](https://github.com/influxdata/chronograf/issues/878)
2.  [#872](https://github.com/influxdata/chronograf/pull/872): Fix incorrect data source response

### Features

1.  [#896](https://github.com/influxdata/chronograf/pull/896) Add more docker stats

## v1.2.0-beta2 [2017-02-10]

### Bug Fixes

1.  [#865](https://github.com/influxdata/chronograf/issues/865): Support for String fields compare Kapacitor rules in Chronograf UI

### Features

1.  [#838](https://github.com/influxdata/chronograf/issues/838): Add [detail node](https://docs.influxdata.com/kapacitor/latest/nodes/alert_node/#details) to Kapacitor alerts
2.  [#847](https://github.com/influxdata/chronograf/issues/847): Enable and disable Kapacitor alerts from the alert manager page
3.  [#853](https://github.com/influxdata/chronograf/issues/853): Update builds to use yarn over npm install
4.  [#860](https://github.com/influxdata/chronograf/issues/860): Add gzip encoding and caching of static assets to server
5.  [#864](https://github.com/influxdata/chronograf/issues/864): Add support to Kapacitor rule alert configuration for:
    * HTTP
    * TCP
    * Exec
    * SMTP
    * Alerta

### UI Improvements

1.  [#822](https://github.com/influxdata/chronograf/issues/822): Simplify and improve the layout of the Data Explorer
    * The Data Explorer's intention and purpose has always been the ad hoc and ephemeral exploration of your schema and data.
      The concept of `Exploration` sessions and `Panels` betrayed this initial intention. The DE turned into a "poor man's"
      dashboarding tool. In turn, this introduced complexity in the code and the UI. In the future if I want to save, manipulate,
      and view multiple visualizations this will be done more efficiently and effectively in our dashboarding solution.

## v1.2.0-beta1 [2017-01-27]

### Bug Fixes

1.  [#788](https://github.com/influxdata/chronograf/pull/788): Fix missing fields in data explorer when using non-default retention policy
2.  [#774](https://github.com/influxdata/chronograf/issues/774): Fix gaps in layouts for hosts

### Features

1.  [#779](https://github.com/influxdata/chronograf/issues/779): Add layout for telegraf's diskio system plugin
2.  [#810](https://github.com/influxdata/chronograf/issues/810): Add layout for telegraf's net system plugin
3.  [#811](https://github.com/influxdata/chronograf/issues/811): Add layout for telegraf's procstat plugin
4.  [#737](https://github.com/influxdata/chronograf/issues/737): Add GUI for OpsGenie kapacitor alert service
5.  [#814](https://github.com/influxdata/chronograf/issues/814): Allows Chronograf to be mounted under any arbitrary URL path using the `--basepath` flag.

## v1.1.0-beta6 [2017-01-13]

### Bug Fixes

1.  [#748](https://github.com/influxdata/chronograf/pull/748): Fix missing kapacitors on source index page
2.  [#755](https://github.com/influxdata/chronograf/pull/755): Fix kapacitor basic auth proxying
3.  [#704](https://github.com/influxdata/chronograf/issues/704): Fix RPM and DEB install script and systemd unit file

### Features

1.  [#660](https://github.com/influxdata/chronograf/issues/660): Add option to accept any certificate from InfluxDB
2.  [#733](https://github.com/influxdata/chronograf/pull/733): Add optional Github organization membership checks to authentication
3.  [#564](https://github.com/influxdata/chronograf/issues/564): Add RabbitMQ pre-canned layout
4.  [#706](https://github.com/influxdata/chronograf/issues/706): Alerts on threshold where value is inside of range
5.  [#707](https://github.com/influxdata/chronograf/issues/707): Alerts on threshold where value is outside of range
6.  [#772](https://github.com/influxdata/chronograf/pull/772): Add X-Chronograf-Version header to all requests

### UI Improvements

1.  [#766](https://github.com/influxdata/chronograf/pull/766): Add click-to-insert functionality to rule message templates

## v1.1.0-beta5 [2017-01-05]

### Bug Fixes

1.  [#693](https://github.com/influxdata/chronograf/issues/693): Fix corrupted MongoDB pre-canned layout
2.  [#714](https://github.com/influxdata/chronograf/issues/714): Relative rules check data in the wrong direction
3.  [#718](https://github.com/influxdata/chronograf/issues/718): Fix bug that stopped apps from displaying

## v1.1.0-beta4 [2016-12-30]

### Features

1.  [#691](https://github.com/influxdata/chronograf/issues/691): Add server-side dashboard API
2.  [#709](https://github.com/influxdata/chronograf/pull/709): Add kapacitor range alerting to API
3.  [#672](https://github.com/influxdata/chronograf/pull/672): Added visual indicator for down hosts
4.  [#612](https://github.com/influxdata/chronograf/issues/612): Add dashboard menu

### Bug Fixes

1.  [679](https://github.com/influxdata/chronograf/issues/679): Fix version display

## v1.1.0-beta3 [2016-12-16]

### Features

1.  [#610](https://github.com/influxdata/chronograf/issues/610): Add ability to edit raw text queries in the Data Explorer

### UI Improvements

1.  [#688](https://github.com/influxdata/chronograf/issues/688): Add ability to visually distinguish queries in the Data Explorer
1.  [#618](https://github.com/influxdata/chronograf/issues/618): Add measurement name and field key to the query tab in the Data Explorer
1.  [#698](https://github.com/influxdata/chronograf/issues/698): Add color differentiation for Kapacitor alert levels
1.  [#698](https://github.com/influxdata/chronograf/issues/698): Clarify an empty Kapacitor configuration on the InfluxDB Sources page
1.  [#676](https://github.com/influxdata/chronograf/issues/676): Streamline the function selector in the Data Explorer

### Bug Fixes

1.  [#652](https://github.com/influxdata/chronograf/issues/652),[#670](https://github.com/influxdata/chronograf/issues/670): Allow text selecting in text box inputs
2.  [#679](https://github.com/influxdata/chronograf/issues/679): Add version information to the nightly builds
3.  [#675](https://github.com/influxdata/chronograf/issues/675): Fix user flow for Kapacitor connect

## v1.1.0-beta2 [2016-12-09]

### Features

1.  [#624](https://github.com/influxdata/chronograf/issues/624): Add time range selection to kapacitor alert rules
1.  Update Go to 1.7.4

### Bug Fixes

1.  [#664](https://github.com/influxdata/chronograf/issues/664): Fix Content-Type of single-page app to always be text/html
1.  [#671](https://github.com/influxdata/chronograf/issues/671): Fix multiple influxdb source freezing page

## v1.1.0-beta1 [2016-12-06]

### Layouts

1.  [#575](https://github.com/influxdata/chronograf/issues/556): Varnish Layout
2.  [#535](https://github.com/influxdata/chronograf/issues/535): Elasticsearch Layout

### Features

1.  [#565](https://github.com/influxdata/chronograf/issues/565) [#246](https://github.com/influxdata/chronograf/issues/246) [#234](https://github.com/influxdata/chronograf/issues/234) [#311](https://github.com/influxdata/chronograf/issues/311) Github Oauth login
2.  [#487](https://github.com/influxdata/chronograf/issues/487): Warn users if they are using a kapacitor instance that is configured to use an influxdb instance that does not match the current source
3.  [#597](https://github.com/influxdata/chronograf/issues/597): Filter host by series tags
4.  [#568](https://github.com/influxdata/chronograf/issues/568): [#569](https://github.com/influxdata/chronograf/issues/569): Add support for multiple y-axis, labels, and ranges
5.  [#605](https://github.com/influxdata/chronograf/issues/605): Singlestat visualization type in host view
6.  [#607](https://github.com/influxdata/chronograf/issues/607): Singlestat and line graph visualization type in host view

### Bug Fixes

1.  [#536](https://github.com/influxdata/chronograf/issues/536) Redirect the user to the kapacitor config screen if they are attempting to view or edit alerts without a configured kapacitor
2.  [#539](https://github.com/influxdata/chronograf/issues/539) Zoom works only on the first graph of a layout
3.  [#494](https://github.com/influxdata/chronograf/issues/494) Layouts should only be displayed when the measurement is present
4.  [#588](https://github.com/influxdata/chronograf/issues/588) Unable to connect to source
5.  [#586](https://github.com/influxdata/chronograf/issues/586) Allow telegraf database in non-default locations
6.  [#542](https://github.com/influxdata/chronograf/issues/542) Graphs in layouts do not show up in the order of the layout definition
7.  [#574](https://github.com/influxdata/chronograf/issues/574): Fix broken graphs on Postgres Layouts by adding aggregates
8.  [#644](https://github.com/influxdata/chronograf/pull/644): Fix bug that stopped apps from displaying
9.  [#510](https://github.com/influxdata/chronograf/issues/510): Fix connect button

## v1.1-alpha [2016-11-14]

### Release Notes

This is the initial alpha release of Chronograf 1.1.<|MERGE_RESOLUTION|>--- conflicted
+++ resolved
@@ -4,27 +4,18 @@
 
 1.  [#2526](https://github.com/influxdata/chronograf/pull/2526): Add support for RS256/JWKS verification, support for id_token parsing (as in ADFS)
 1.  [#3060](https://github.com/influxdata/chronograf/pull/3060): Add ability to set a color palette for Line, Stacked, Step-Plot, and Bar graphs
-
-### UI Improvements
-
-<<<<<<< HEAD
-### Bug Fixes
-
-## v1.4.3.0 [unreleased]
-
+1.  [#3103](https://github.com/influxdata/chronograf/pull/3103): Add ability to clone dashboards
 1.  [#3080](https://github.com/influxdata/chronograf/pull/3080): Add tabular data visualization option with features
-1.  [#3103](https://github.com/influxdata/chronograf/pull/3103): Add ability to clone dashboards
-1.  [#3111](https://github.com/influxdata/chronograf/pull/3111): Fix saving of new TICKscripts
-
-### UI Improvements
-
-=======
->>>>>>> 35be9813
+
+### UI Improvements
+
 1.  [#3088](https://github.com/influxdata/chronograf/pull/3088): New dashboard cells appear at bottom of layout and assume the size of the most common cell
 1.  [#3096](https://github.com/influxdata/chronograf/pull/3096): Standardize delete confirmation interactions
 1.  [#3096](https://github.com/influxdata/chronograf/pull/3096): Standardize save & cancel interactions
 
 ### Bug Fixes
+
+1.  [#3111](https://github.com/influxdata/chronograf/pull/3111): Fix saving of new TICKscripts
 
 ## v1.4.3.1 [2018-04-02]
 ### Bug Fixes
