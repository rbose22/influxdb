--- conflicted
+++ resolved
@@ -20,11 +20,8 @@
 1.  [#3279](https://github.com/influxdata/chronograf/pull/3279): Change color when value is equal to or greater than threshold value
 1.  [#3281](https://github.com/influxdata/chronograf/pull/3281): Fix base path for kapacitor logs
 1.  [#3284](https://github.com/influxdata/chronograf/pull/3284): Fix logout when using basepath & simplify basepath usage (deprecates `PREFIX_ROUTES`)
-<<<<<<< HEAD
 1.  [#3349](https://github.com/influxdata/chronograf/pull/3349): Fix graphs in alert rule builder for queries that include groupby
-=======
 1.  [#3345](https://github.com/influxdata/chronograf/pull/3345): Fix auto not showing in the group by dropdown and explorer getting disconnected
->>>>>>> b96952e5
 
 ## v1.4.4.1 [2018-04-16]
 
